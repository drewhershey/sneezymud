--- conflicted
+++ resolved
@@ -1,8 +1,5 @@
 #include <stdio.h>
-<<<<<<< HEAD
-=======
 #include <math.h>
->>>>>>> 41e1f2bd
 #include <unistd.h>
 #include <dirent.h>
 #include <sys/types.h>
@@ -2960,7 +2957,6 @@
   }
 }
 
-<<<<<<< HEAD
 static void parseFollowerRent(FILE *fp, TBeing *ch, const char *arg)
 {
   int num;
@@ -2969,33 +2965,8 @@
       break;
 }
 
-// this routine simply tracks items and mobs held in rent by players.
-// the cost of such items and mobs is already calculated in the person's
-// rent, and that has alread been calculated by chargeRent().
-// our main goal here is just to keep up with the max_exists and such for
-// mobile rent
-static void chargeMobileRent(const char *who)
-{
-  char fileName[256];
-  FILE *fp;
-
-  sprintf(fileName, "rent/%c/%s.fol", who[0], who);
-
-  if (!(fp = fopen(fileName, "r"))) {
-    // no follower info
-    return;
-  }
-
-  parseFollowerRent(fp, NULL, who);
-
-  fclose(fp);
-  return;
-}
-
-void chargeRent(const char *who)
-=======
+
 void updateRentFile(const char *who)
->>>>>>> 41e1f2bd
 {
   char fileName[128];
   rentHeader h;
