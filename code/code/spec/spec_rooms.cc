//////////////////////////////////////////////////////////////////////////
//
//      SneezyMUD - All rights reserved, SneezyMUD Coding Team
//      spec_rooms.cc : special procedures for rooms
//
///////////////////////////////////////////////////////////////////////////

// cmd = CMD_ROOM_ENTERED
//      if ch dies, leave ch valid and return DELETE_THIS
//
// cmd = CMD_GENERIC_PULSE
//
//  cmd = normal
//      return DELETE_VICT to kill ch


#include <cstdio>

#include "extern.h"
#include "room.h"
#include "handler.h"
#include "low.h"
#include "monster.h"
#include "configuration.h"
#include "obj_food.h"
#include "obj_note.h"
#include "obj_portal.h"
#include "spec_rooms.h"
#include "person.h"
#include "rent.h"


int oft_frequented_room(TBeing *, cmdTypeT cmd, const char *, TRoom *rp)
{
  TBeing *mob;
  int i, q;

  if (cmd != CMD_GENERIC_PULSE)
    return FALSE;

  switch (rp->number) {
    case Room::KINDRED_INN:
    case Room::GREEN_DRAGON_INN:
      // enter between 7PM and 10PM
      if ((GameTime::getHours() >= 19) && (GameTime::getHours() <= 22)) {
        q = ::number(1, 2);
        for (i = 1; i <= q; i++) {
          if (::number(0,10))
            continue;
          int rmob = real_mobile(::number(0,1) ? Mob::MALE_HOPPER : Mob::FEMALE_HOPPER);
          int maxMob = (gamePort == Config::Port::BETA) ? 25 : mob_index[rmob].max_exist; // beta port sets max_exist to 9999
          if (mob_index[rmob].getNumber() >= maxMob)
             continue;
          mob = read_mobile(rmob, REAL);
          *rp += *mob;
	  *rp << *mob;
          act("$n saunters into the bar anticipating $s first ale of the evening.", FALSE, mob, NULL, NULL, TO_ROOM);
        }
      }
      break;
    case Room::PEW1:
    case Room::PEW2:
    case Room::PEW3:
    case Room::PEW4:
      if (!((GameTime::getDay() + 1) % 7) &&  // on Sunday
          (GameTime::getHours() == 10)) {  // at 10
        for (i = 1; i <= 8; i++) {
          if (::number(0,9))
            continue;
          int rmob = real_mobile(::number(0,1) ? Mob::MALE_CHURCH_GOER : Mob::FEMALE_CHURCH_GOER);
          int maxMob = (gamePort == Config::Port::BETA) ? 25 : mob_index[rmob].max_exist; // beta port sets max_exist to 9999
          if (mob_index[rmob].getNumber() >= maxMob)
             continue;
          mob = read_mobile(rmob, REAL);
          *rp += *mob;
          act("$n quietly sits down on the pew here for church.", FALSE, mob, NULL, NULL, TO_ROOM);
        }
      }
      break;
    case Room::TOP_OF_TREE:
      // april 4th at noon
      if ((GameTime::getMonth() == 3) && (GameTime::getDay() == 3) && (GameTime::getHours() == 12)) {
        int rom = real_mobile(Mob::SONGBIRD);
        if (mob_index[rom].getNumber() > 100)
          break;
        for (i = 1; i <= 200; i++) {
          mob = read_mobile(rom, REAL);
          *rp += *mob;
        }
        act("It's a once-a-year event! And you're here to witness it!",
                    FALSE, mob, NULL, NULL, TO_ROOM);
	act("Two hundred songbirds descend from the skies and land on the big tree!",
                     FALSE, mob, NULL, NULL, TO_ROOM);
      }
      break;
    default:
      vlogf(LOG_PROC, format("Room %d has an oft_frequented_room() with no code for it.") %
               rp->number);
      break;
  }
  return FALSE;
}


int prisonDump(TBeing *ch, cmdTypeT cmd, const char *arg, TRoom *rp)
{
  TThing *t;
  TRoom *roomp;

  if(cmd!=CMD_GENERIC_PULSE)
    return FALSE;

  if(!(roomp=real_roomp(31904))){
    vlogf(LOG_BUG, "couldn't find sewage pipe in prisonDump!");
    return FALSE;
  }


  for(StuffIter it=rp->stuff.begin();it!=rp->stuff.end();){
    t=*(it++);

    // Only objs get nuked
    TObj *obj = dynamic_cast<TObj *>(t);
    if (!obj)
      continue;

    // portals should not be nuked
    if (dynamic_cast<TPortal *>(obj))
      continue;

    if (obj->isObjStat(ITEM_NOJUNK_PLAYER))
      continue;

    // nor should flares
    if (obj->objVnum() == Obj::GENERIC_FLARE)
      continue;

    sendrpf(rp, "A %s slides down the chute into the disposal pipe below.\n\r", fname(obj->name).c_str());

    --(*obj);
    *roomp += *obj;
  }
  return FALSE;
}


// this is a crappy proc but will work in a pinch
int personalHouse(TBeing *ch, cmdTypeT cmd, const char *, TRoom *rp)
{
  char buf[80];
  short save_room;
  objCost cost;
  TPerson *pers;

  if ((cmd != CMD_RENT) && (cmd != CMD_SNAP))
   return FALSE;

  pers = dynamic_cast<TPerson *>(ch);
  if (!pers)
    return FALSE;

  sprintf(buf, "%s", fname(rp->name).c_str());

  if (buf != pers->getName())
    return FALSE;

  pers->sendTo("You snap your fingers with authority.\n\r");
  act("$n snaps $s fingers with authority.",
        TRUE, pers, 0,0, TO_ROOM);

  pers->recepOffer(pers, &cost);
  pers->sendTo("Your house swallows you whole.\n\r");
  act("Uh oh, $n's house just swallowed $m.",
        TRUE, pers, 0, 0, TO_ROOM);

  pers->cls();
  pers->fullscreen();

  pers->saveRent(&cost, TRUE, 2);
  save_room = pers->in_room;  /* backup what room the PC was in */
  pers->saveChar(save_room);
  pers->in_room = save_room;

  pers->preKillCheck(TRUE);

  return DELETE_VICT;
}


int Whirlpool(TBeing *ch, cmdTypeT cmd, const char *, TRoom *rp)
{
  TThing *t;
  TRoom *rp2;
  int new_room;
  int rc;

  if (cmd == CMD_GENERIC_PULSE) {
    if (rp->stuff.empty())
      return FALSE;

    // transport stuff out of here
    for(StuffIter it=rp->stuff.begin();it!=rp->stuff.end();){
      t=*(it++);
      TBeing *tch = dynamic_cast<TBeing *>(t);
      if (tch && tch->isImmortal())
        continue;

      for (new_room = ::number(12500, 13100);;
           new_room = ::number(12500, 13100)) {
        if (!(rp2 = real_roomp(new_room)) ||
            !(rp2->isWaterSector()))
          continue;
        break;
      }
      --(*t);
      *rp2 += *t;
    }

    return FALSE;
  }

  if (cmd != CMD_ROOM_ENTERED)
   return FALSE;

  if (ch->isImmortal())
    return FALSE;


  // normal damage is 0 - 25% max hp
  int dam = ::number(0, ch->hitLimit()/4);

  // 50% chance of extra damage
  if ((ch->getRace() == RACE_DWARF) || (::number(1,100) <= 50)) {
    act("The whirlpool tears $n limb from limb before spitting you out.",
	TRUE, ch, 0, 0, TO_ROOM);
    ch->sendTo("The whirlpool tears you limb from limb before spitting you out.\n\r");

    // double damage, ie 0-05% max hp
    dam*=2;
  } else {
    act("$n miraculously manages to swim out of the whirlpool's clutches.", TRUE, ch, 0, 0, TO_ROOM);
    ch->sendTo("Miraculously, you somehow manage to escape the whirlpool's clutches!\n\r");
    ch->sendTo("You desparately swim for the surface with your lungs burning for a breath!\n\r");
  }

  if (ch->riding) {
    rc = ch->fallOffMount(ch->riding, POSITION_STANDING);
    if (IS_SET_DELETE(rc, DELETE_THIS)) {
      return DELETE_THIS;
    }
  }
  while ((t = ch->rider)) {
    rc = t->fallOffMount(ch, POSITION_STANDING);
    if (IS_SET_DELETE(rc, DELETE_THIS)) {
      delete t;
      t = NULL;
    }
  }

  --(*ch);

  for (new_room = ::number(12500, 13100);;new_room = ::number(12500, 13100)) {
    if (!(rp2 = real_roomp(new_room)) ||
	!(rp2->isWaterSector()))
      continue;
    break;
  }
  *rp2 += *ch;

  // do the damage
  if (ch->reconcileDamage(ch, dam, DAMAGE_WHIRLPOOL) == -1)
    return DELETE_THIS;

  return TRUE;
}


bool isBelimusAlive(void)
{
  return mob_index[real_mobile(Mob::BELIMUS)].getNumber() >= 1;
}

int belimusThroat(TBeing *, cmdTypeT cmd, const char *, TRoom *rp)
{
  TThing *t;
  TBeing *ch = NULL;

  if ((cmd != CMD_GENERIC_PULSE) || ::number(0,9))
   return FALSE;

  for(StuffIter it=rp->stuff.begin();it!=rp->stuff.end();){
    t=*(it++);
    ch = dynamic_cast<TBeing *>(t);
    if (!ch)
      continue;

    if (ch->isImmortal())
      continue;

    if (!isBelimusAlive()) {
      ch->sendTo("Belimus has expired and the weight of his corpse collapses upon you!!\n\r");
      ch->sendTo("Man, sucks to be buried in blubber...\n\r");
      ch->rawKill(DAMAGE_NORMAL);
      delete ch;
      ch = NULL;
      continue;
    }

    ch->sendTo("Belimus's throat muscles constrict slightly.\n\r");

    int dam = ::number(3,5);
    if (ch->reconcileDamage(ch, dam, DAMAGE_SUFFOCATION) == -1) {
      delete ch;
      ch = NULL;
    }
  }

  if (rp->number == 13480) {
    TRoom *rp2;
    roomDirData *exitp, *back;
    exitp = rp->dir_option[DIR_NORTH];
    rp2 = real_roomp(exitp->to_room);
    back = rp2->dir_option[DIR_SOUTH];
    if (IS_SET(exitp->condition, EX_CLOSED)) {
      if (!::number(0,60)) {
        sendrpf(rp, "A rumbling is heard as the windpipe opens.\n\r");
        sendrpf(rp2, "A rumbling is heard as the windpipe opens.\n\r");
        REMOVE_BIT(exitp->condition, EX_CLOSED);
        REMOVE_BIT(back->condition, EX_CLOSED);
      }
    } else {
      if (!::number(0,20)) {
        sendrpf(rp, "A rumbling is heard as the windpipe closes.\n\r");
        sendrpf(rp2, "A rumbling is heard as the windpipe closes.\n\r");
        SET_BIT(exitp->condition, EX_CLOSED);
        SET_BIT(back->condition, EX_CLOSED);
      }
    }
  }
  return TRUE;
}

int belimusStomach(TBeing *, cmdTypeT cmd, const char *, TRoom *rp)
{
  TThing *t;
  TBeing *ch = NULL;
  int rc;

  if ((cmd != CMD_GENERIC_PULSE) || ::number(0,9))
   return FALSE;

  for(StuffIter it=rp->stuff.begin();it!=rp->stuff.end();){
    t=*(it++);
    ch = dynamic_cast<TBeing *>(t);
    if (!ch)
      continue;

    if (!isBelimusAlive()) {
      ch->sendTo("Belimus has expired and the weight of his corpse collapses upon you!!\n\r");
      ch->sendTo("Man, sucks to be buried in blubber...\n\r");
      ch->rawKill(DAMAGE_NORMAL);
      delete ch;
      ch = NULL;
      continue;
    }

    if (ch->isImmortal())
      continue;

    ch->sendTo("The acid in Belimus's stomach corrodes you.\n\r");
    rc = ch->acidEngulfed();
    if (IS_SET_DELETE(rc, DELETE_THIS)) {
      delete ch;
      ch = NULL;
      continue;
    }

    int dam = ::number(3,5);
    if (ch->reconcileDamage(ch, dam, DAMAGE_ACID) == -1) {
      delete ch;
      ch = NULL;
      continue;
    }
  }
  if (rp->number == 13490) {
    TRoom *rp2;
    roomDirData *exitp;
    exitp = rp->dir_option[DIR_SOUTH];
    rp2 = real_roomp(exitp->to_room);
    if (IS_SET(exitp->condition, EX_CLOSED)) {
      if (!::number(0,60)) {
        sendrpf(rp, "A rumbling is heard as the intestines distend.\n\r");
        sendrpf(rp2, "A rumbling is heard as the intestines distend.\n\r");
        REMOVE_BIT(exitp->condition, EX_CLOSED);
      }
    } else {
      if (!::number(0,20)) {
        sendrpf(rp, "A rumbling is heard as the intestines contract.\n\r");
        sendrpf(rp2, "A rumbling is heard as the intestines contract.\n\r");
        SET_BIT(exitp->condition, EX_CLOSED);
      }
    }
  }
  return TRUE;
}

int belimusLungs(TBeing *, cmdTypeT cmd, const char *, TRoom *rp)
{
  TThing *t;
  TBeing *ch = NULL;

  if ((cmd != CMD_GENERIC_PULSE) || ::number(0,9))
   return FALSE;

  for(StuffIter it=rp->stuff.begin();it!=rp->stuff.end();){
    t=*(it++);
    ch = dynamic_cast<TBeing *>(t);
    if (!ch)
      continue;

    if (!isBelimusAlive()) {
      ch->sendTo("Belimus has expired and the weight of his corpse collapses upon you!!\n\r");
      ch->sendTo("Man, sucks to be buried in blubber...\n\r");
      ch->rawKill(DAMAGE_NORMAL);
      delete ch;
      ch = NULL;
      continue;
    }

    if (ch->isImmortal())
      continue;

    ch->sendTo("Belimus inhales and you are buffeted by the wind.\n\r");

    int dam = ::number(3,5);
    if (ch->reconcileDamage(ch, dam, DAMAGE_GUST) == -1) {
      delete ch;
      ch = NULL;
    }
  }
  if (rp->number == 13496) {
    TRoom *rp2;
    roomDirData *exitp, *back;
    exitp = rp->dir_option[DIR_WEST];
    rp2 = real_roomp(exitp->to_room);
    back = rp2->dir_option[DIR_EAST];
    if (IS_SET(exitp->condition, EX_CLOSED)) {
      if (!::number(0,60)) {
        sendrpf(rp, "A rumbling is heard as Belimus inhales.\n\r");
        sendrpf(rp2, "A rumbling is heard as Belimus inhales.\n\r");
        REMOVE_BIT(exitp->condition, EX_CLOSED);
        REMOVE_BIT(back->condition, EX_CLOSED);
      }
    } else {
      if (!::number(0,20)) {
        sendrpf(rp, "A rumbling is heard as Belimus exhales.\n\r");
        sendrpf(rp2, "A rumbling is heard as Belimus exhales.\n\r");
        SET_BIT(exitp->condition, EX_CLOSED);
        SET_BIT(back->condition, EX_CLOSED);
      }
    }
  }
  if (rp->number == 13498) {
    TRoom *rp2;
    roomDirData *exitp, *back;
    exitp = rp->dir_option[DIR_EAST];
    rp2 = real_roomp(exitp->to_room);
    back = rp2->dir_option[DIR_WEST];
    if (IS_SET(exitp->condition, EX_CLOSED)) {
      if (!::number(0,60)) {
        sendrpf(rp, "A rumbling is heard as Belimus inhales.\n\r");
        sendrpf(rp2, "A rumbling is heard as Belimus inhales.\n\r");
        REMOVE_BIT(exitp->condition, EX_CLOSED);
        REMOVE_BIT(back->condition, EX_CLOSED);
      }
    } else {
      if (!::number(0,20)) {
        sendrpf(rp, "A rumbling is heard as Belimus exhales.\n\r");
        sendrpf(rp2, "A rumbling is heard as Belimus exhales.\n\r");
        SET_BIT(exitp->condition, EX_CLOSED);
        SET_BIT(back->condition, EX_CLOSED);
      }
    }
  }
  return TRUE;
}

int belimusBlowHole(TBeing *me, cmdTypeT cmd, const char *, TRoom *rp)
{
    TThing *t;
    TBeing *ch = NULL, *mob;

  if ((cmd != CMD_UP) && ((cmd != CMD_GENERIC_PULSE) || ::number(0,9)))
    return FALSE;

  if (cmd == CMD_GENERIC_PULSE) {
    for(StuffIter it=rp->stuff.begin();it!=rp->stuff.end();){
      t=*(it++);
      ch = dynamic_cast<TBeing *>(t);
      if (!ch)
        continue;

      if (!isBelimusAlive()) {
        ch->sendTo("Belimus has expired and the weight of his corpse collapses upon you!!\n\r");
        ch->sendTo("Man, sucks to be buried in blubber...\n\r");
        ch->rawKill(DAMAGE_NORMAL);
        delete ch;
        ch = NULL;
        continue;
      }
    }
    return TRUE;
  }

  if (me && (cmd == CMD_UP)) {
    roomDirData *exitp;
    TRoom *rp2;

    if (!(exitp = rp->dir_option[DIR_UP]))
      return FALSE;
    if (IS_SET(exitp->condition, EX_CLOSED))
      return FALSE;

    for (mob = character_list;mob;mob = mob->next) {
      if (mob->mobVnum() == Mob::BELIMUS) {
        int room2 = mob->in_room;
        rp2 = real_roomp(room2);
        for (int i = 0; i <= 9; i++)
          if ((exitp = rp2->dir_option[i]) && (room2 = exitp->to_room))
            break;

        --(*me);
        thing_to_room(me, room2);
        act("$n is ejected from Belimus's blowhole.", 0, me, 0, 0, TO_ROOM);
        me->sendTo("You are ejected from the blowhole and land somewhere nearby.\n\r");
        return TRUE;
      }
    }
    return FALSE;
  }

  return TRUE;
}


int weirdCircle(TBeing *ch, cmdTypeT cmd, const char *arg, TRoom *rp)
{
  char buf[256];
  TBeing *mob;
  TObj *obj;

  if (cmd == CMD_ENTER) {
    one_argument(arg, buf, cElements(buf));
    if (is_abbrev(buf, "circle")) {
      int mobnum = real_mobile(17111);  // 17111
      if (mob_index[mobnum].getNumber() != 0)
        return FALSE;   // already loaded

      if (!(mob = read_mobile(mobnum, REAL))) {
        vlogf(LOG_PROC, "bad load of mob in weirdCircle");
        return FALSE;
      }
      *rp += *mob;
      mob->doSay("Hi there!  It's been quite some time since anyone's come to visit me.");
      act("$n looks in your direction.", TRUE, mob, 0, ch, TO_VICT);
      act("$n looks in $N's direction.", TRUE, mob, 0, ch, TO_NOTVICT);

      if (!(obj = findMostExpensiveItem(ch)))
        return TRUE;
      mob->doSay("And I see you've brought me a gift.");
      mob->doSay("Allow me to remove you of the burden.");

      if (obj->parent)
        --(*obj);
      else if (obj->eq_pos > WEAR_NOWHERE)
        ch->unequip(obj->eq_pos);

      *mob += *obj;

      return TRUE;
    }
    return FALSE;
  }
  if (cmd == CMD_GENERIC_PULSE && !::number(0,29)) {
    int mobnum = real_mobile(17111);  // 17111
    if (mobnum < 0) {
      vlogf(LOG_PROC, "Bogus mob specified in weirdCircle.");
      return FALSE;
    }
    if (mob_index[mobnum].getNumber()) {
      // keeps it around roughly 60 secs
      if (!(mob = get_char_room(mob_index[mobnum].name, rp->number)))
        return FALSE;
      if (!mob->fight()) {
        mob->doSay("Thanks!  You may leave me to my slumber.");
	for(StuffIter it=mob->stuff.begin();it!=mob->stuff.end();){
	  TThing *t=*(it++);
          delete t;
        }
        delete mob;
        return TRUE;
      }
    }
  }
  return FALSE;
}


int noiseBoom(TBeing *, cmdTypeT cmd, const char *, TRoom *rp)
{
  TRoom *new_room;

  if ((cmd != CMD_GENERIC_PULSE) || ::number(0,99))
   return FALSE;

  sendrpf(rp, "BOOM!!\n\r");

  for (dirTypeT door = MIN_DIR; door < MAX_DIR; door++) {
    if (rp->dir_option[door] && (new_room =
            real_roomp(rp->dir_option[door]->to_room)))
      if (new_room != rp)
        sendrpf(new_room, "An eerie moaning sound echoes through the tunnel.");
  }
  return FALSE;
}


// FALSE if didn't slide
// DELETE_THIS on death
int genericSlide(TThing *t, TRoom *rp)
{
  TThing *t2, *t3;
  int rc;

  if (t->isLevitating() || t->isFlying())
    return FALSE;

  t->sendTo("You seem to be sliding down the incline!!!\n\r");
  act("$n slides down the incline.", TRUE, t, 0, 0, TO_ROOM);

  for (t2 = t->rider; t2; t2 = t3) {
    t3 = t2->nextRider;
    rc = genericSlide(t2, rp);
    if (IS_SET_DELETE(rc, DELETE_THIS)) {
      delete t2;
      t2 = NULL;
    }
  }

  (*t)--;
  switch (rp->number) {
    case 11347:
      thing_to_room(t, 11349);
      break;
    case 11349:
      thing_to_room(t, 11351);
      break;
    case 11351:
      thing_to_room(t, 11353);
      break;
    case 11423:
      thing_to_room(t, 11422);
      break;
    case 20593:
      thing_to_room(t, 20412);
      break;
    case 20594:
      thing_to_room(t, 20593);
      break;
    case 20597:
      thing_to_room(t, 20594);
      break;
    default:
      vlogf(LOG_PROC, format("Bogus room for generic slide %d") %  rp->number);
      thing_to_room(t, Room::VOID);
  }

  TBeing *tbt = dynamic_cast<TBeing *>(t);
  if (tbt)
    tbt->doLook("", CMD_LOOK);

  act("$n slides into the room.",
      TRUE, t, 0, 0, TO_ROOM);

  rc = t->genericMovedIntoRoom(t->roomp, -1);
  if (IS_SET_DELETE(rc, DELETE_THIS)) {
    return DELETE_THIS;
  }

  // a special case for Mithros's Penguins
  if (tbt && tbt->in_room == 20412) {
    // at end of slide
    if (tbt->mobVnum() == Mob::PENGUIN_ADULT ||
        tbt->mobVnum() == Mob::PENGUIN_YOUNG) {
      act("You quickly dive under the water and swim away.",
        FALSE, tbt, 0, 0, TO_CHAR);
      act("$n quickly dives under the water and swims away.",
        FALSE, tbt, 0, 0, TO_ROOM);

      --(*tbt);
      thing_to_room(tbt, 20597);

      act("You find your way into a new room.",
        FALSE, tbt, 0, 0, TO_CHAR);
      act("From high above you, $n suddenly slides into the room.",
        FALSE, tbt, 0, 0, TO_ROOM);
    }
  }

  return TRUE;
}

int slide(TBeing *, cmdTypeT cmd, const char *, TRoom *rp)
{
  TThing *t;
  int rc;

  if (cmd != CMD_GENERIC_PULSE)
    return FALSE;

  for(StuffIter it=rp->stuff.begin();it!=rp->stuff.end();){
    t=*(it++);

    if (t->riding)
      continue;

    if (::number(0,2))
      return FALSE;

    rc = genericSlide(t, rp);
    if (IS_SET_DELETE(rc, DELETE_THIS)) {
      delete t;
      t = NULL;
    }
  }

  return TRUE;
}


int SecretPortalDoors(TBeing *ch, cmdTypeT cmd, const char *arg, TRoom *rp)
{
  char buf[255];
  TObj *portal = NULL;
  int found = FALSE;
  TRoom *other_room = NULL;
  TThing * temp = NULL;
  int found_other = FALSE;

//  int destination = NULL;

  if (ch && cmd < MAX_CMD_LIST) {
    if (rp->number != ch->in_room) {
      vlogf(LOG_PROC,format("char %s not in proper room (SecretPortalDoors)") % ch->getName());
      return FALSE;
    }
    one_argument(arg,buf, cElements(buf));
  }

  switch (rp->number) {
    case 7228:
      if (cmd != CMD_PULL && cmd != CMD_TUG)
        return FALSE;
      if (is_abbrev(buf, "lever") || is_abbrev(buf, "pole")) {
        act("As you pull the lever the lift begins to move with a loud creak.", TRUE,ch,0,0,TO_CHAR);
        act("As $n pulls the lever the lift begins to move with a loud creak.", TRUE,ch,0,0,TO_ROOM);
      } else
        return FALSE;
      if (obj_index[real_object(Obj::MINELIFT_DOWN)].getNumber() >= 1) {
        act("Nothing seems to happen.", TRUE,ch,0,0,TO_CHAR);
        act("Nothing seems to happen.", TRUE,ch,0,0,TO_ROOM);
        return TRUE;
      }

      if (!(portal = read_object(Obj::MINELIFT_DOWN, VIRTUAL))) {
        vlogf(LOG_PROC, format("Problem loading object in SecretPortal. (%d)") %  Obj::MINELIFT_DOWN);
        ch->sendTo("Serious problem, contact a god.\n\r");
        return FALSE;
      }
      *ch->roomp += *portal;
      // loading the portal
      act("With a loud boom the entry platform is dropped as the lift arrives.",          TRUE,ch,portal,0,TO_CHAR);
      act("With a loud boom the entry platform is dropped as the lift arrives.",          TRUE,ch,portal,0,TO_ROOM);
      if (obj_index[real_object(Obj::MINELIFT_UP)].getNumber() >= 1) {
        other_room = real_roomp(7266);
        temp = NULL;
        found_other = FALSE;
        if (other_room) {
	  for(StuffIter it=other_room->stuff.begin();it!=other_room->stuff.end();){
	    temp=*(it++);
            if (!dynamic_cast<TPortal *> (temp))
              continue;
            if (temp->number == real_object(Obj::MINELIFT_UP)) {
              delete temp;
              temp = NULL;
              found_other = TRUE;
              break;
            }
          }
          if (found_other) {
            sendToRoom("With a loud boom, the entry platform disappears.\n\r", 7266);
          }
        }
      }
      return TRUE;
    case 7268:
      if (cmd == CMD_GENERIC_PULSE) {
        // automatic shift change at 6AM and 6PM
        if (GameTime::getHours() != 6 && GameTime::getHours() != 18)
          return FALSE;

        if (obj_index[real_object(7214)].getNumber())
          return TRUE;

        if (!(portal = read_object(7214, VIRTUAL))) {
          vlogf(LOG_PROC, format("Problem loading object in SecretPortal. (%d)") %  7214);
          return FALSE;
        }
        thing_to_room(portal, 7268);
        act("The drawbridge is lowered.", false, portal, 0, 0, TO_ROOM);

        // load into other room
        if (!(portal = read_object(7215, VIRTUAL))) {
          vlogf(LOG_PROC, format("Problem loading object in SecretPortal. (%d)") %  7215);
          return FALSE;
        }
        thing_to_room(portal, 7265);
        act("The drawbridge is lowered.", false, portal, 0, 0, TO_ROOM);

        return TRUE;
      } else if (cmd == CMD_LOWER) {
        if (!is_abbrev(buf, "bridge") && !is_abbrev(buf, "drawbridge")) {
          return FALSE;
        }
        int rob = real_object(7214);

        if (obj_index[rob].getNumber()) {
          act("The drawbridge is already lowered.", TRUE,ch,0,0,TO_CHAR);
          return TRUE;
        }

        act("You lower the drawbridge.", false, ch, 0, 0, TO_CHAR);
        act("$n lowers the drawbridge.", false, ch, 0, 0, TO_ROOM);

        if (!(portal = read_object(rob, REAL))) {
          vlogf(LOG_PROC, format("Problem loading object in SecretPortal. (%d)") %  7214);
          return FALSE;
        }
        *ch->roomp += *portal;

        // load into other room
        if (!(portal = read_object(7215, VIRTUAL))) {
          vlogf(LOG_PROC, format("Problem loading object in SecretPortal. (%d)") %  7215);
          return FALSE;
        }
        thing_to_room(portal, 7265);
        act("The drawbridge is lowered from the other side.", false, portal, 0, 0, TO_ROOM);

        return TRUE;
      } else if (cmd == CMD_RAISE) {
        if (!is_abbrev(buf, "bridge") && !is_abbrev(buf, "drawbridge")) {
          return FALSE;
        }
        int rob = real_object(7214);

        if (!obj_index[rob].getNumber()) {
          act("The drawbridge is already raised.", TRUE,ch,0,0,TO_CHAR);
          return TRUE;
        }

        act("You raise the drawbridge.", false, ch, 0, 0, TO_CHAR);
        act("$n raises the drawbridge.", false, ch, 0, 0, TO_ROOM);

        // remove it from this room
	for(StuffIter it=ch->roomp->stuff.begin();it!=ch->roomp->stuff.end();){
	  temp=*(it++);
          if (!dynamic_cast<TPortal *>(temp))
            continue;
          if (temp->number == rob) {
            delete temp;
            temp = NULL;
            break;
          }
        }
        // remove it from other room
        rob = real_object(7215);
	for(StuffIter it=real_roomp(7265)->stuff.begin();it!=real_roomp(7265)->stuff.end();){
	  temp=*(it++);
          if (!dynamic_cast<TPortal *>(temp))
            continue;
          if (temp->number == rob) {
            act("$n is raised from the other side.", false, temp, 0, 0, TO_ROOM);
            delete temp;
            temp = NULL;
            break;
          }
        }
        return TRUE;
      }
      return FALSE;
    case 7266:
      if (cmd != CMD_PULL && cmd != CMD_TUG)
        return FALSE;
      if (is_abbrev(buf, "lever") || is_abbrev(buf, "pole")) {
        act("As you pull the lever the lift begins to move with a loud creak.",
            TRUE,ch,0,0,TO_CHAR);
        act("As $n pulls the lever the lift begins to move with a loud creak.",
            TRUE,ch,0,0,TO_ROOM);
      } else
        return FALSE;
      if (obj_index[real_object(Obj::MINELIFT_UP)].getNumber() >= 1) {
        act("Nothing seems to happen.", TRUE,ch,0,0,TO_CHAR);
        act("Nothing seems to happen.", TRUE,ch,0,0,TO_ROOM);
        return TRUE;
      }

      if (!(portal = read_object(Obj::MINELIFT_UP, VIRTUAL))) {
        vlogf(LOG_PROC, format("Problem loading object in SecretPortal. (%d)") %  Obj::MINELIFT_DOWN);
        ch->sendTo("Serious problem, contact a god.\n\r");
        return FALSE;
      }
      *ch->roomp += *portal;
      // loading the portal
      act("With a loud boom the entry platform is dropped as the lift arrives.",
          TRUE,ch,portal,0,TO_CHAR);
      act("With a loud boom the entry platform is dropped as the lift arrives.",
          TRUE,ch,portal,0,TO_ROOM);
      if (obj_index[real_object(Obj::MINELIFT_DOWN)].getNumber() >= 1) {
        other_room = real_roomp(7228);
        temp = NULL;
        found_other = FALSE;
        if (other_room) {
	  for(StuffIter it=other_room->stuff.begin();it!=other_room->stuff.end();){
	    temp=*(it++);
            if (!dynamic_cast<TPortal *> (temp))
              continue;
            if (temp->number == real_object(Obj::MINELIFT_DOWN)) {
              delete temp;
              temp = NULL;
              found_other = TRUE;
              break;
            }
          }
          if (found_other) {
            sendToRoom("With a loud boom, the entry platform disappears.\n\r", 7228);
          }
        }
      }

      return TRUE;
    case 15277:
      if (cmd != CMD_PULL && cmd != CMD_TUG)
        return FALSE;
      for(StuffIter it=rp->stuff.begin();it!=rp->stuff.end();++it){
        TObj *io = dynamic_cast<TObj *>(*it);
        if (io && io->objVnum() == Room::TREE_BRIDGE)  {
          portal = io;
          found = TRUE;
        }
      }

      if (is_abbrev(buf, "lever")) {
        act("You pull the lever.", TRUE,ch,0,0,TO_CHAR);
        act("$n pulls on a lever.", TRUE,ch,0,0,TO_ROOM);

        // deleting the portal
        if (found) {
          act("As you pull on the lever you hear a noise from the bridge.",
              TRUE,ch,0,0,TO_CHAR);
          act("The bridge rises until it looks just like one of the surrounding trees.", TRUE,ch,0,0,TO_CHAR);
          act("As $n pulls on the lever you hear a noise from the bridge.",
              TRUE,ch,0,0,TO_ROOM);
          act("The bridge rises until it looks just like one of the surrounding trees.", TRUE,ch,0,0,TO_ROOM);
          delete portal;
          portal = NULL;
          return TRUE;
        } else {
          // loading the portal
          act("As you pull on the lever some rope releases from above you.",
              TRUE,ch,0,0,TO_CHAR);
          act("One of the trees descends to make a bridge across the river.",                 TRUE,ch,0,0,TO_CHAR);
          act("As $n pull on the lever some rope releases from above.",
              TRUE,ch,0,0,TO_ROOM);
          act("One of the trees descends to make a bridge across the river.",                 TRUE,ch,0,0,TO_ROOM);
          portal = read_object(Room::TREE_BRIDGE, VIRTUAL);
          *ch->roomp += *portal;
          return TRUE;
        }
      }
      break;
    case 16173:
      if (cmd != CMD_PUSH && cmd != CMD_PRESS)
        return FALSE;
      if (is_abbrev(buf, "button")) {
        act("You push the button.", TRUE,ch,0,0,TO_CHAR);
        act("$n pushes the button.", TRUE,ch,0,0,TO_ROOM);
      } else
        return FALSE;
      if (obj_index[real_object(Obj::FLAMING_PORTAL)].getNumber() >= 1) {
        act("Nothing seems to happen.", TRUE,ch,0,0,TO_CHAR);
        act("Nothing seems to happen.", TRUE,ch,0,0,TO_ROOM);
        return TRUE;
      }

      if (!(portal = read_object(Obj::FLAMING_PORTAL, VIRTUAL))) {
        vlogf(LOG_PROC, format("Problem loading object in SecretPortal. (%d)") %  Obj::FLAMING_PORTAL);
        ch->sendTo("Serious problem, contact a god.\n\r");
        return FALSE;
      }
      *ch->roomp += *portal;
      // loading the portal
      act("$p shimmers into view.", TRUE,ch,portal,0,TO_CHAR);
      act("$p shimmers into view.", TRUE,ch,portal,0,TO_ROOM);
      return TRUE;
    default:
      return FALSE;
  }
  return FALSE;
}


int getRandomRoom()
{
  int to_room;
  TRoom *rp;
  int breakout=0;

  for (;;) {
    // this keeps getting caught in a loop on builder mud
    // and I don't want to fix it properly.
    if(++breakout>1000000){ // presumably we won't ever have > 1 mil rooms
      vlogf(LOG_BUG, "getRandomRoom got caught in a loop");
      return FALSE;
    }

    // note, all rooms below 100 are ignored

    to_room = ::number(100, top_of_world);

    if (!(rp = real_roomp(to_room)))
      continue;
    if (rp->isRoomFlag(ROOM_PRIVATE))
      continue;
    if (rp->isRoomFlag(ROOM_HAVE_TO_WALK))
      continue;
    if (rp->isFlyingSector())
      continue;
    if (zone_table[rp->getZoneNum()].enabled == FALSE)
      continue;

    break;
  }
  return to_room;
}

int randomMobDistribution(TBeing *, cmdTypeT cmd, const char *, TRoom *rp)
{
  int exitrnum=0, rc;
  TMonster *tm;

  static int pulse;
  ++pulse;

  if(cmd != CMD_GENERIC_PULSE)
    return FALSE;

  // loop through all directions
  for(dirTypeT d=DIR_NORTH;d<MAX_DIR;d++){
    if(d==DIR_NORTHEAST || d==DIR_NORTHWEST ||
       d==DIR_SOUTHEAST || d==DIR_SOUTHWEST)
      continue;

    // remove the old exit, if any
    delete rp->dir_option[d];

    // choose a random location
    if(!(exitrnum=getRandomRoom()))
      continue;

    // create the exit
    if(!(rp->dir_option[d] = new roomDirData()))
      continue;

    // link the exit
    rp->dir_option[d]->to_room = exitrnum;
  }

  // this zone is inactive, so let's force a wanderAround
  if(zone_table[rp->getZoneNum()].zone_value==1){
    for(StuffIter it=rp->stuff.begin();it!=rp->stuff.end();){
      TThing *t=*(it++);  // just for safety

      if((tm=dynamic_cast<TMonster *>(t))){
	rc = tm->mobileActivity(pulse);
	if (IS_SET_DELETE(rc, DELETE_THIS)) {
	  delete tm;
	  tm = NULL;
	}
      }
    }
  }

  return TRUE;
}


int theKnot(TBeing *, cmdTypeT cmd, const char *, TRoom *rp)
{
  static bool done[25];
  int n=rp->number-2375, exitrnum=0;

  if(cmd != CMD_GENERIC_PULSE)
    return FALSE;

  if(n < 0 || n >= 25) {
    vlogf(LOG_PROC, format("theKnot: %i is outside [0, 25)") % n);
    return FALSE;
  }

  if(done[n] && ::number(0,9999))
    return FALSE;

  // loop through all directions
  for(dirTypeT d=DIR_NORTH;d<MAX_DIR;d++){
    if(d==DIR_NORTHEAST || d==DIR_NORTHWEST ||
       d==DIR_SOUTHEAST || d==DIR_SOUTHWEST)
      continue;

    // if we're redoing our exits and this is an out of zone exit, delete it
    if(rp->dir_option[d] &&
       rp->dir_option[d]->to_room<2375 &&
       rp->dir_option[d]->to_room>2399)
      delete rp->dir_option[d];

    // if no exit, chance to add new one
    if(!rp->dir_option[d] && !::number(0,9)){
      if(!(exitrnum=getRandomRoom()))
	continue;

      if(!(rp->dir_option[d] = new roomDirData()))
	continue;

      rp->dir_option[d]->to_room = exitrnum;
    }
  }

  //  vlogf(LOG_PEEL, format("the knot: did exits for room %i") %  rp->number);

  done[n]=true;
  return TRUE;
}


int duergarWater(TBeing *, cmdTypeT cmd, const char *, TRoom *rp)
{
  if(cmd != CMD_GENERIC_PULSE || !rp)
    return FALSE;

  if(rp->number>=13755 && rp->number<=13771){
    switch((GameTime::getHours())%12){
      case 0:
	if(rp->getSectorType()!=SECT_TEMPERATE_RIVER_SURFACE){
	  // send message here
	  rp->setSectorType(SECT_TEMPERATE_RIVER_SURFACE);
	}
	break;
      case 1:
      case 2:
      case 3:
      case 4:
      case 5:
      case 6:
	if(rp->getSectorType()!=SECT_TEMPERATE_UNDERWATER){
	  // send message here
	  rp->setSectorType(SECT_TEMPERATE_UNDERWATER);
	}
	break;
      case 7:
	if(rp->getSectorType()!=SECT_TEMPERATE_RIVER_SURFACE){
	  // send message here
	  rp->setSectorType(SECT_TEMPERATE_RIVER_SURFACE);
	}
	break;
      case 8:
      case 9:
      case 10:
      case 11:
	if(rp->getSectorType()!=SECT_TEMPERATE_CAVE){
	  // send message here
	  rp->setSectorType(SECT_TEMPERATE_CAVE);
	}
	break;
    }
  } else if(rp->number>=13738 && rp->number<=13754){
    switch((GameTime::getHours())%12){
      case 1:
	if(rp->getSectorType()!=SECT_TEMPERATE_RIVER_SURFACE){
	  //send message here
	  rp->setSectorType(SECT_TEMPERATE_RIVER_SURFACE);
	}
	break;
      case 2:
      case 3:
      case 4:
      case 5:
	if(rp->getSectorType()!=SECT_TEMPERATE_UNDERWATER){
	  // send message here
	  rp->setSectorType(SECT_TEMPERATE_UNDERWATER);
	}
	break;
      case 6:
	if(rp->getSectorType()!=SECT_TEMPERATE_RIVER_SURFACE){
	  //send message here
	  rp->setSectorType(SECT_TEMPERATE_RIVER_SURFACE);
	}
	break;
      case 7:
      case 8:
      case 9:
      case 10:
      case 11:
      case 0:
	if(rp->number<13740 &&
	   rp->getSectorType()!=SECT_TEMPERATE_ATMOSPHERE){
	  //send message here
	  rp->setSectorType(SECT_TEMPERATE_ATMOSPHERE);
	} else if(rp->number>=13740 &&
		  rp->getSectorType()!=SECT_TEMPERATE_CAVE){
	  //send message here
	  rp->setSectorType(SECT_TEMPERATE_CAVE);
	}
	break;
    }
    return FALSE;
  } else if(rp->number==13773){
    switch((GameTime::getHours())%12){
      case 2:
	if(rp->getSectorType()!=SECT_TEMPERATE_RIVER_SURFACE){
	  //send message here
	  rp->setSectorType(SECT_TEMPERATE_RIVER_SURFACE);
	}
	break;
      default:
	if(rp->getSectorType()!=SECT_TEMPERATE_ATMOSPHERE){
	  //send message here
	  rp->setSectorType(SECT_TEMPERATE_ATMOSPHERE);
	}
	break;
    }
    return FALSE;
  } else if(rp->number==13772){
    switch((GameTime::getHours())%12){
      case 2:
	if(rp->getSectorType()!=SECT_TEMPERATE_RIVER_SURFACE){
	  //send message here
	  rp->setSectorType(SECT_TEMPERATE_RIVER_SURFACE);
	}
	break;
      case 3:
	if(rp->getSectorType()!=SECT_TEMPERATE_UNDERWATER){
	  //send message here
	  rp->setSectorType(SECT_TEMPERATE_UNDERWATER);
	}
	break;
      default:
	if(rp->getSectorType()!=SECT_TEMPERATE_ATMOSPHERE){
	  //send message here
	  rp->setSectorType(SECT_TEMPERATE_ATMOSPHERE);
	}
	break;
    }
    return FALSE;
  } else if(rp->number==13731){
    switch((GameTime::getHours())%12){
      case 3:
	if(rp->getSectorType()!=SECT_TEMPERATE_RIVER_SURFACE){
	  //send message here
	  rp->setSectorType(SECT_TEMPERATE_RIVER_SURFACE);
	}
	break;
      default:
	if(rp->getSectorType()!=SECT_TEMPERATE_CAVE){
	  //send message here
	  rp->setSectorType(SECT_TEMPERATE_CAVE);
	}
        break;
    }
    return FALSE;
  }

  return TRUE;
}


int monkQuestProcLand(TBeing *ch, cmdTypeT cmd, const char *, TRoom *rp)
{
  if(cmd!=CMD_ROOM_ENTERED)
    return FALSE;
  if(!ch || !ch->hasQuestBit(TOG_MONK_GREEN_FALLING))
    return FALSE;
  if(ch->specials.last_direction != DIR_DOWN)
    return FALSE;

  ch->remQuestBit(TOG_MONK_GREEN_FALLING);
  ch->setQuestBit(TOG_MONK_GREEN_FALLEN);
  act("<c>Having successfully witnessed the elephants fall, you are now prepared to return to your guildmaster.<1>", FALSE, ch, NULL, NULL, TO_CHAR);
  return TRUE;
}

int monkQuestProcFall(TBeing *ch, cmdTypeT cmd, const char *, TRoom *rp)
{
  TMonster *tmon;

  if(cmd != CMD_ROOM_ENTERED)
    return FALSE;
  if(!ch->riding || !(tmon=dynamic_cast<TMonster *>(ch->riding)) ||
     tmon->mobVnum()!=Mob::ELEPHANT)
    return FALSE;
  if(!ch->hasQuestBit(TOG_MONK_GREEN_STARTED))
    return FALSE;

  ch->setQuestBit(TOG_MONK_GREEN_FALLING);
  ch->remQuestBit(TOG_MONK_GREEN_STARTED);
  act("<c>You urge your elephant over the precipice and prepare to observe its motions...<1>", FALSE, ch, NULL, NULL, TO_CHAR);

  return TRUE;
}


int BankVault(TBeing *, cmdTypeT cmd, const char *, TRoom *roomp)
{
  TRoom *rp;
  TBeing *tb;
  int rc;

  if(cmd != CMD_GENERIC_PULSE)
    return FALSE;

  if(::number(0,100))
    return FALSE;

  // close and lock vault doors
  //  vlogf(LOG_PEEL, "Bank: closing/locking vault doors");

  if(roomp->number==31780){
    if(!IS_SET(roomp->dir_option[DIR_WEST]->condition, EX_CLOSED)){
      SET_BIT(roomp->dir_option[DIR_WEST]->condition, EX_CLOSED);
      roomp->sendTo("The door to the west swings closed.\n\r");
    }
    if(!IS_SET(roomp->dir_option[DIR_WEST]->condition, EX_LOCKED)){
      SET_BIT(roomp->dir_option[DIR_WEST]->condition, EX_LOCKED);
      roomp->sendTo("The door to the west locks with an audible *click*.\n\r");
    }

    rp=real_roomp(31779);
    if(!IS_SET(rp->dir_option[DIR_EAST]->condition, EX_CLOSED)){
      SET_BIT(rp->dir_option[DIR_EAST]->condition, EX_CLOSED);
      rp->sendTo("The door to the east swings closed.\n\r");
    }
    if(!IS_SET(rp->dir_option[DIR_EAST]->condition, EX_LOCKED)){
      SET_BIT(rp->dir_option[DIR_EAST]->condition, EX_LOCKED);
      rp->sendTo("The door to the east locks with an audible *click*.\n\r");
    }
  }

  if(roomp->number==31786){
    if(!IS_SET(roomp->dir_option[DIR_WEST]->condition, EX_CLOSED)){
      SET_BIT(roomp->dir_option[DIR_WEST]->condition, EX_CLOSED);
      roomp->sendTo("The door to the west swings closed.\n\r");
    }
    if(!IS_SET(roomp->dir_option[DIR_WEST]->condition, EX_LOCKED)){
      SET_BIT(roomp->dir_option[DIR_WEST]->condition, EX_LOCKED);
      roomp->sendTo("The door to the west locks with an audible *click*.\n\r");
    }

    rp=real_roomp(31785);
    if(!IS_SET(rp->dir_option[DIR_EAST]->condition, EX_CLOSED)){
      SET_BIT(rp->dir_option[DIR_EAST]->condition, EX_CLOSED);
      rp->sendTo("The door to the east swings closed.\n\r");
    }
    if(!IS_SET(rp->dir_option[DIR_EAST]->condition, EX_LOCKED)){
      SET_BIT(rp->dir_option[DIR_EAST]->condition, EX_LOCKED);
      rp->sendTo("The door to the east locks with an audible *click*.\n\r");
    }
  }


  // check for player in this room and poison if so
  for(StuffIter it=roomp->stuff.begin();it!=roomp->stuff.end();++it){
    if((tb=dynamic_cast<TBeing *>(*it)) && tb->isPc()){
      tb->sendTo(COLOR_BASIC, "<G>Acidic gas shoots out of small holes in the ceiling.<1>\n\r");
      tb->sendTo(COLOR_BASIC, "<r>It burns your skin and you choke uncontrollably!<1>\n\r");

      //  vlogf(LOG_PEEL, format("Bank: %s caught in vault") %  tb->getName());

      rc=tb->reconcileDamage(tb, ::number(20,50), DAMAGE_TRAP_POISON);
      if (IS_SET_DELETE(rc, DELETE_VICT)) {
	delete tb;
	continue;
      }

      rc=tb->reconcileDamage(tb, ::number(20,50), DAMAGE_TRAP_ACID);
      if (IS_SET_DELETE(rc, DELETE_VICT)) {
	delete tb;
	continue;
      }

    }
  }


  return TRUE;
}

int BankMainEntrance(TBeing *, cmdTypeT cmd, const char *, TRoom *roomp)
{
  TRoom *rp;
  static unsigned int pulse;
  TBeing *mob, *boss;
  int i=0;
  bool found=false;
  Descriptor *d;
  int saferooms[]={31750, 31751, 31756, 31757, 31758, 31759, 31760, 31764,
  31788, 31789,31790,31791,31792,31793,31794,31795,31796,31797,31798,31799,-1};

  if(cmd != CMD_GENERIC_PULSE)
    return FALSE;

  ++pulse;
  int r=1;
  if(!(pulse%300)){
    r=::number(0,7);
  }


  if(pulse%300 || r)
    return FALSE;

  // first, let's close entrance doors
  rp=real_roomp(31764);

  if(!IS_SET(rp->dir_option[DIR_NORTH]->condition, EX_CLOSED)){
    rp->sendTo("The door to the north swings closed.\n\r");
    SET_BIT(rp->dir_option[DIR_NORTH]->condition, EX_CLOSED);
  }
  if(!IS_SET(rp->dir_option[DIR_NORTH]->condition, EX_LOCKED)){
    rp->sendTo("The door to the north locks with an audible *click*.\n\r");
    SET_BIT(rp->dir_option[DIR_NORTH]->condition, EX_LOCKED);
  }
  if(!IS_SET(rp->dir_option[DIR_SOUTH]->condition, EX_CLOSED)){
    rp->sendTo("The door to the south swings closed.\n\r");
    SET_BIT(rp->dir_option[DIR_SOUTH]->condition, EX_CLOSED);
  }

  rp=real_roomp(31767);
  if(!IS_SET(rp->dir_option[DIR_SOUTH]->condition, EX_CLOSED)){
    rp->sendTo("The door to the south swings closed.\n\r");
    SET_BIT(rp->dir_option[DIR_SOUTH]->condition, EX_CLOSED);
  }
  if(!IS_SET(rp->dir_option[DIR_SOUTH]->condition, EX_LOCKED)){
    rp->sendTo("The door to the south locks with an audible *click*.\n\r");
    SET_BIT(rp->dir_option[DIR_SOUTH]->condition, EX_LOCKED);
  }

  rp=real_roomp(31758);
  if(!IS_SET(rp->dir_option[DIR_NORTH]->condition, EX_CLOSED)){
    rp->sendTo("The door to the north swings closed.\n\r");
    SET_BIT(rp->dir_option[DIR_NORTH]->condition, EX_CLOSED);
  }

  // now search for people in the zone and smite'em
  for (d = descriptor_list; d ; d = d->next){
    if (!d->connected && d->character && d->character->roomp &&
	d->character->roomp->getZoneNum() == rp->getZoneNum() &&
	!d->character->isImmortal()){
      found=true;

      for(i=0;saferooms[i]!=-1;++i){
	if(d->character->in_room == saferooms[i])
	  found=false;
      }

      break;
    }
  }

  // this should prevent multiple groups from loading
  // ... unless they kill the group leader of course
  if(found && !mob_index[real_mobile(31759)].getNumber()){
    vlogf(LOG_PEEL, "Bank: here comes the wrecking crew");
//QUEST - commented lines are for easier versions of mobs
    rp=real_roomp(31784);

    boss = read_mobile(31759, VIRTUAL);
//    boss = read_mobile(29218, VIRTUAL);
    *rp += *boss;
    SET_BIT(boss->specials.affectedBy, AFF_GROUP);

    for(i=0;i<4;++i){
      mob = read_mobile(31753+::number(0,3), VIRTUAL);
//      mob = read_mobile(29213+::number(0,3), VIRTUAL);
      *rp += *mob;
      boss->addFollower(mob);
      SET_BIT(mob->specials.affectedBy, AFF_GROUP);
    }
  }



  return TRUE;
}


int dayGateRoom(TBeing *, cmdTypeT cmd, const char *, TRoom *rp)
{
  TObj *to = NULL;
  TPortal *obj = NULL;
  TThing *t = NULL;
  bool found = false;

  if (cmd != CMD_GENERIC_PULSE)
    return FALSE;


  //  vlogf(LOG_DASH, "daygate proc PULSE");
  for(StuffIter it=rp->stuff.begin();it!=rp->stuff.end();){
    t=*(it++);
    if(!(to=dynamic_cast<TObj *>(t)))
      continue;
    if(obj_index[to->getItemIndex()].virt == Obj::ITEM_DAYGATE) {
      found = true;
      break;
    }
  }
  //vlogf(LOG_DASH, format("daygate proc: found: %s") %  found ? "true" : "false");
  //vlogf(LOG_DASH, format("daygate proc: hmt: %d  suntime: %d") %  GameTime::hourminTime() % sunTime(Weather::SUN_TIME_DAY));
  if (GameTime::hourminTime() > 50   || GameTime::hourminTime() < 46) {
    // code to remove gate
    if (found && to) {
      //     vlogf(LOG_DASH, "daygate proc found gate, removing");
      act("<Y>The radiant portal flares up once and is gone.<1>",
	  TRUE, to, 0, 0, TO_ROOM);
      --(*to);
      delete to;
    }
  } else {
    // code to place gate
    if (!found) {
      //      vlogf(LOG_DASH, "daygate proc didn't find gate, placing");
      if (!(to = read_object(Obj::ITEM_DAYGATE, VIRTUAL))) {
	vlogf(LOG_LOW, "Error loading daygate");
	return FALSE;
      }
      obj = dynamic_cast<TPortal *>(to);
      if(rp->number == 1303)
	obj->setTarget(5700);
      if(rp->number == 5700)
	obj->setTarget(1303);
      obj->setPortalNumCharges(-1);
      obj->setPortalType(10);
      *rp += *to;
      act("<Y>A shimmering portal as bright as the noonday sun suddenly bursts into existance.<1>",
	  TRUE, to, 0, 0, TO_ROOM);
    }

  }

  return TRUE;
}

int moonGateRoom(TBeing *, cmdTypeT cmd, const char *, TRoom *rp)
{
  TObj *to = NULL;
  TPortal *obj = NULL;
  TThing *t = NULL;
  bool found = false;

  if (cmd != CMD_GENERIC_PULSE)
    return FALSE;


  for(StuffIter it=rp->stuff.begin();it!=rp->stuff.end();){
    t=*(it++);
    if(!(to=dynamic_cast<TObj *>(t)))
      continue;
    if(obj_index[to->getItemIndex()].virt == Obj::ITEM_MOONGATE) {
      found = true;
      break;
    }
  }
  if ( GameTime::hourminTime() > 2 && GameTime::hourminTime() < 94) {
    // code to remove gate
    if (found && to) {
      //     vlogf(LOG_DASH, "moongate proc found moongate, removing");

      act("<k>The dark portal silently disperses into nothingness.<1>",
	  TRUE, to, 0, 0, TO_ROOM);
      --(*to);
      delete to;
    }
  } else {
    // code to place gate
    if (!found) {
        if (!(to = read_object(Obj::ITEM_MOONGATE, VIRTUAL))) {
	vlogf(LOG_LOW, "Error loading moongate");
	return FALSE;
      }
      obj = dynamic_cast<TPortal *>(to);
      if(rp->number == 5895)
	obj->setTarget(28800);
	if(rp->number == 28800)
	  obj->setTarget(5895);
	obj->setPortalNumCharges(-1);
	obj->setPortalType(10);
	*rp += *to;
	//vlogf(LOG_DASH, "moongate proc didn't find moongate, placing");

	act("<k>A portal of midnight darkness suddenly shimmers into reality.<1>",
	    TRUE, to, 0, 0, TO_ROOM);
      }
    }

  return TRUE;
}


int boulderRoom(TBeing *, cmdTypeT cmd, const char *, TRoom *roomp)
{
  TRoom *rp;
  TThing *t = NULL;
  TObj *rock;
  int found = 0;
  static unsigned int pulse;

  if(cmd != CMD_GENERIC_PULSE)
    return FALSE;

  ++pulse;
  if(pulse%150)
    return FALSE;

  for(StuffIter it=roomp->stuff.begin();it!=roomp->stuff.end();){
    t=*(it++);
    if (!(rock=dynamic_cast<TObj *>(t)))
      continue;
    if (obj_index[rock->getItemIndex()].virt == Obj::BOULDER_ITEM) {
      found = 1;
      //      vlogf(LOG_LAPSOS, "found assigned to 1");
      break;
    }
  }

  if (found == 1) {
    //    vlogf(LOG_LAPSOS, format("!found so closing exit - found = %d") %  found);
    rp=real_roomp(4189);
    SET_BIT(rp->dir_option[DIR_DOWN]->condition, EX_CLOSED);
    rp=real_roomp(4284);
    REMOVE_BIT(rp->dir_option[DIR_UP]->condition, EX_CLOSED);
    return TRUE;
  } else {
    //    vlogf(LOG_LAPSOS, format("found so opening exit - found = %d") %  found);
    rp=real_roomp(4189);
    REMOVE_BIT(rp->dir_option[DIR_DOWN]->condition, EX_CLOSED);
    rp=real_roomp(4284);
    REMOVE_BIT(rp->dir_option[DIR_UP]->condition, EX_CLOSED);
    return TRUE;
  }
}


extern int sleepTagControl(TBeing *, cmdTypeT, const char *, TRoom *);
extern int sleepTagRoom(TBeing *, cmdTypeT, const char *, TRoom *);
extern int bankRoom(TBeing *, cmdTypeT, const char *, TRoom *);
extern int healing_room(TBeing *ch, cmdTypeT cmd, const char *arg, TRoom *rp);
extern int emergency_room(TBeing *ch, cmdTypeT cmd, const char *arg, TRoom *rp);
extern int SecretDoors(TBeing *ch, cmdTypeT cmd, const char *arg, TRoom *rp);

<<<<<<< HEAD
  TRoom *rp2 = NULL;
  if(ch->in_room == 24643) {
    rp2 = real_roomp(24674);
  } else if(ch->in_room == 24674) {
    rp2 = real_roomp(24643);
  } else {
    vlogf(LOG_PROC, format("collapsingTunnel unknown room %i") % ch->in_room);
    return FALSE;
  }

  act("<k>Rubble<1> collapses <k>behind you, blocking the way you came.<1>", FALSE, ch, NULL, NULL, TO_CHAR);
  int dam = ::number(21,40);
  if(::number(0,100) > ch->plotStat(STAT_CURRENT, STAT_DEX, 0, 100, 50)) {
    act("<k>You're hit by the falling rocks!  Ouch!<1>", FALSE, ch, NULL, NULL, TO_CHAR);
  } else {
    act("<k>You manage to dodge most of the falling rocks!  Whew.<1>", FALSE, ch, NULL, NULL, TO_CHAR);
    dam -= 20;
  }
  
  --(*ch);
  *rp2 += *ch;

  if (ch->reconcileDamage(ch, dam, TYPE_CRUSH) == -1) {
    delete ch;
    ch = NULL;
  }


  return TRUE;
}

int bogusRoomProc(TBeing *, cmdTypeT, const char *, TRoom *rp)
=======

int bogusRoomProc(TBeing *, cmdTypeT, const char *, TRoom *rp)
{
  vlogf(LOG_PROC, format("WARNING: %s is running around with bogus spec proc #%d") %
      rp->getName() % rp->spec);
  return FALSE;
}


int TRoom::checkSpec(TBeing *ch, cmdTypeT cmd, const char *arg, TThing *)
>>>>>>> 50da2627
{
  if (spec && spec <= NUM_ROOM_SPECIALS)
    return (roomSpecials[spec].proc)(ch, cmd, arg, this);
  return FALSE;
}


TRoomSpecs roomSpecials[NUM_ROOM_SPECIALS + 1] =
{
  {FALSE, "UNUSED", bogusRoomProc},
  {FALSE, "UNUSED", bogusRoomProc},                            // 1
  {FALSE, "Bank Main Entrance", BankMainEntrance},
  {FALSE, "Bank Vault", BankVault},
  {FALSE, "Secret Doors", SecretDoors},
  {FALSE, "Secret Portal Doors", SecretPortalDoors},           // 5
  {FALSE, "Whirlpool", Whirlpool},
  {FALSE, "Bank Room", bankRoom},
  {FALSE, "belimus Blow Hole", belimusBlowHole},
  {FALSE, "belimus Lungs", belimusLungs},
  {FALSE, "belimus Stomach", belimusStomach},                  // 10
  {FALSE, "belimus Throat", belimusThroat},
  {FALSE, "boulder Room", boulderRoom},
  {FALSE, "UNUSED", bogusRoomProc},
  {FALSE, "dayGate Room", dayGateRoom},
  {FALSE, "duergar Water", duergarWater},                      // 15
  {FALSE, "UNUSED", bogusRoomProc},
  {FALSE, "emergency room", emergency_room},
  {FALSE, "UNUSED", bogusRoomProc},
  {FALSE, "healing room", healing_room},
  {FALSE, "monk Quest Proc Fall", monkQuestProcFall},          // 20
  {FALSE, "monk Quest Proc Land", monkQuestProcLand},
  {FALSE, "moonGate Room", moonGateRoom},
  {FALSE, "noise Boom", noiseBoom},
  {FALSE, "oft frequented room", oft_frequented_room},
  {FALSE, "UNUSED", bogusRoomProc},                             // 25
  {FALSE, "prison Dump", prisonDump},
  {FALSE, "random Mob Distribution", randomMobDistribution},
  {FALSE, "sleep Tag Control", sleepTagControl},
  {FALSE, "sleep Tag Room", sleepTagRoom},
  {FALSE, "slide", slide},                                     // 30
  {FALSE, "the Knot", theKnot},
  {FALSE, "weird Circle", weirdCircle},
  {FALSE, "last proc", bogusRoomProc}
};


// the following procs are unused but preserved here for future interest
/*
int collapsingTunnel(TBeing *ch, cmdTypeT cmd, const char *, TRoom *rp)
{

  if(cmd!=CMD_ROOM_ENTERED)
    return FALSE;

  act("<k>Rubble<1> collapses <k>behind you, blocking the way you came.<1>", FALSE, ch, NULL, NULL, TO_CHAR);
  int dam = ::number(21,40);
  if(::number(0,100) > ch->plotStat(STAT_CURRENT, STAT_DEX, 0, 100, 50)) {
    act("<k>You're hit by the falling rocks!  Ouch!<1>", FALSE, ch, NULL, NULL, TO_CHAR);
  } else {
    act("<k>You manage to dodge most of the falling rocks!  Whew.<1>", FALSE, ch, NULL, NULL, TO_CHAR);
    dam -= 20;
  }

  TRoom *rp2 = NULL;



  if(ch->in_room == 24643) {

    rp2 = real_roomp(24674);

  }
  if(ch->in_room == 24674) {

    rp2 = real_roomp(24643);

  }
  --(*ch);
  *rp2 += *ch;

  if (ch->reconcileDamage(ch, dam, TYPE_CRUSH) == -1) {
    delete ch;
    ch = NULL;
  }


  return TRUE;
}


int elfForest(TBeing *ch, cmdTypeT cmd, const char *arg, TRoom *rp)
{
  TRoom *new_room;
  TBeing *mob;
  TObj *arrow, *bow;
  char buf[256], capbuf[256];
  TBeing *vict;
  TThing *t;
  int found = FALSE;

  if ((cmd != CMD_GENERIC_PULSE) || ::number(0,1))
   return FALSE;

  for (t = rp->getStuff(), vict = NULL; t; t = t->nextThing, vict = NULL) {
    vict = dynamic_cast<TBeing *>(t);
    if (!vict)
      continue;
    if (vict->isAnimal() || vict->getRace() == RACE_WOODELF ||
        vict->isImmortal())
      continue;
    break;
  }

  if (!vict)
    return FALSE;

  if (!(mob = read_mobile(10113, VIRTUAL))) {
    return FALSE;
  }
  thing_to_room(mob, Room::VOID);   // safety net to prevent nowhere extract
  if (!(bow = read_object(10145, VIRTUAL))) {
    delete mob;
    return FALSE;
  }
  if (!(arrow = read_object(3412, VIRTUAL))) {
    delete mob;
    delete bow;
    return FALSE;
  }
  arrow->obj_flags.decay_time = 3;
  strcpy(capbuf, mob->getName());

  for (dirTypeT door = MIN_DIR; door < MAX_DIR; door++) {
    if (rp->dir_option[door] &&
            (new_room = real_roomp(rp->dir_option[door]->to_room))) {
      if (new_room == rp || ::number(0,2))
        continue;
      found = FALSE;
      for (t = new_room->getStuff(); t && !found; t = t->nextThing) {
        TBeing *tbt = dynamic_cast<TBeing *>(t);
        if (tbt && tbt->isPc() && !tbt->isImmortal())
           found = TRUE;
      }
      if (!found) {
        --(*mob);  // move out of void
        thing_to_room(mob, rp->dir_option[door]->to_room);
        *mob += *arrow;
        *mob += *bow;
        mob->doBload("bow arrow", 0);
        mob->setSkillValue(SKILL_RANGED_SPEC, MAX_SKILL_LEARNEDNESS);

        sprintf(buf, "%s leaps from the trees to the %s and draws %s %s.\n\r",
             cap(capbuf), dirs[door], mob->hshr(), fname(bow->name).c_str());
        sendrpf(rp, buf);

        sprintf(buf, "%s %s 1", fname(vict->name).c_str(), dirs[rev_dir[door]]);
        mob->doShoot(buf, 0);
        sprintf(buf, "%s scrambles back into the brush.\n\r", cap(capbuf));
        sendrpf(rp, buf);
        // vict is possibly invalid here.
        delete bow;
        delete mob;
        return FALSE;
      }
    }
  }
  delete arrow;
  delete bow;
  delete mob;
  return FALSE;
}


int windGustRoom(TBeing *, cmdTypeT cmd, const char *, TRoom *rp)
{
  TPerson *player;
  int rc;
  TThing *t;
  static unsigned int pulse;

  if(cmd != CMD_GENERIC_PULSE)
    return FALSE;

  // about 10 per second
  ++pulse;
  // we want to check every minute, but have a 90% of triggering over
  // 5 minutes.  thus, 1-(1-x)^5 = 0.90
  // x = .37
  if(pulse%600 || (::number(0,99) >= 37))
    return FALSE;

  sendrpf(COLOR_BASIC, rp,
	  "<c>A strong gust of wind swirls into the room kicking up <o>dust<1><c> and knocking the unwary off-guard.<1>\n\r");


  for(StuffIter it=rp->stuff.begin();it!=rp->stuff.end();){
    t=*(it++);

    if(!(player=dynamic_cast<TPerson *>(t)))
      continue;

    if(player->isImmortal())
      continue;

    // pick random direction
    for (int i = 0; i < 20; i++) {
      dirTypeT dir = dirTypeT(::number(MIN_DIR, MAX_DIR-1));

      if (player->canGo(dir)){
	act("You are blown out of the room!",
	    FALSE, player, 0, 0, TO_CHAR);
	act("$n is blown out of the room!",
	    FALSE, player, 0, 0, TO_ROOM);

	--(*player);
	thing_to_room(player, rp->dir_option[dir]->to_room);

	player->doLook("", CMD_LOOK);
	player->addToWait(combatRound(1));
	break;
      }
    }

    act("You land flat on your back.",
	FALSE, player, 0, 0, TO_CHAR);
    act("$n lands flat on $s back!",
	FALSE, player, 0, 0, TO_ROOM);

    rc = player->crashLanding(POSITION_SITTING);
    if (IS_SET_DELETE(rc, DELETE_THIS)){
      delete player;
      player = NULL;
    }
  }

  return TRUE;
}


void TObj::thingDumped(TBeing *ch, int *value)
{
  int val;

  act("$p vanishes in a puff of smoke.", TRUE, ch, this, 0, TO_ROOM);
  act("$p vanishes in a puff of smoke.", TRUE, ch, this, 0, TO_CHAR);

  // this will take struct and current street value into account
  if (!isObjStat(ITEM_NEWBIE)) {
    val = adjPrice();

    *value += min(1000, max(1, (int) (val *
           ch->plotStat(STAT_CURRENT, STAT_KAR, 0.05, 0.25, 0.18))));
  }

  delete this;
}


void TNote::thingDumped(TBeing *ch, int *)
{
  act("$p vanishes in a puff of smoke.", TRUE, ch, this, 0, TO_ROOM);
  act("$p vanishes in a puff of smoke.", TRUE, ch, this, 0, TO_CHAR);

  delete this;
}


int dump(TBeing *ch, cmdTypeT cmd, const char *arg, TRoom *rp)
{
  TThing *t;
  int value = 0;
  int rc;
  bool wasProp = false;

  if (cmd == CMD_GENERIC_PULSE) {
    for(StuffIter it=rp->stuff.begin();it!=rp->stuff.end();){
      t=*(it++);

      // Only objs get nuked
      TObj *obj = dynamic_cast<TObj *>(t);
      if (!obj)
        continue;

      // portals should not be nuked
      if (dynamic_cast<TPortal *>(obj))
        continue;

      if (obj->isObjStat(ITEM_NOJUNK_PLAYER))
	continue;

      // nor should flares
      if (obj->objVnum() == Obj::GENERIC_FLARE)
        continue;

      // refuse haulers cart
      if(obj->objVnum() == 33270)
	continue;

      sendrpf(rp, "A %s vanishes in a puff of smoke.\n\r", fname(obj->name).c_str());

      obj->logMe(NULL, "Dump nuking");

      delete obj;
      obj = NULL;
    }
    return FALSE;
  } else if (cmd != CMD_DROP)
    return FALSE;

  if (!ch)
    return FALSE;

  rc = ch->doDrop(arg, NULL);
  if (IS_SET_DELETE(rc, DELETE_THIS))
    return DELETE_VICT;

  for(StuffIter it=rp->stuff.begin();it!=rp->stuff.end();){
    t=*(it++);

    if (isname("[prop]", t->getName()))
      wasProp = true;

    TObj *obj = dynamic_cast<TObj *>(t);
    if (!obj)
      continue;


    if (obj->isObjStat(ITEM_NOJUNK_PLAYER))
      continue;

    t->thingDumped(ch, &value);
    // t may be invalid afterwards
  }
  if (value && !wasProp) {
    ch->sendTo("You are rewarded for outstanding performance.\n\r");
    act("$n has been rewarded for good citizenship.", TRUE, ch, 0, 0, TO_ROOM);

    if (ch->GetMaxLevel() < 3)
      gain_exp(ch, min(0.010, value/1000.0), -1);
    else {
      // take the global income modifier into account, in times of drought, we
      // don't want folks resorting to using the dump to get their money
      value = (int) (value * gold_modifier[GOLD_INCOME].getVal());
      ch->addToMoney(value, GOLD_DUMP);
    }
  }
  return TRUE;
}


int grimhavenDump(TBeing *ch, cmdTypeT cmd, const char *arg, TRoom *rp)
{
  TThing *t;
  TRoom *roomp;

  if(cmd!=CMD_GENERIC_PULSE)
    return FALSE;

  if(!(roomp=real_roomp(18975))){
    vlogf(LOG_BUG, "couldn't find sewage pipe in grimhavenDump!");
    return FALSE;
  }


  for(StuffIter it=rp->stuff.begin();it!=rp->stuff.end();){
    t=*(it++);

    // Only objs get nuked
    TObj *obj = dynamic_cast<TObj *>(t);
    if (!obj)
      continue;

    // portals should not be nuked
    if (dynamic_cast<TPortal *>(obj))
      continue;

    if (obj->isObjStat(ITEM_NOJUNK_PLAYER))
      continue;

    // nor should flares
    if (obj->objVnum() == Obj::GENERIC_FLARE)
      continue;

    sendrpf(rp, "A %s slides down the chute into the disposal pipe below.\n\r", fname(obj->name).c_str());

    --(*obj);
    *roomp += *obj;
  }
  return FALSE;
}


int pools_of_chaos_and_cleansing(TBeing *ch, cmdTypeT cmd, const char *arg, TRoom *)
{
  int rc;

  if ((cmd != CMD_ENTER) || !ch->awake())
    return FALSE;

  for (; isspace(*arg); arg++);

  if (is_abbrev(arg, "chaos")) {
    ch->sendTo("You slowly dip yourself into the pool of chaos.\n\r");
    act("$n slowly dips $mself into the pool of chaos.",
              TRUE, ch, NULL, NULL, TO_ROOM);
    if (ch->isImmortal())
      return TRUE;

    switch (number(0, 10)) {
      case 0:
	ch->sendTo("As you step into the pool, you suddenly feel much weaker.\n\r");
	act("$n shivers as the water in the pool weakens $m.", TRUE, ch, NULL, NULL, TO_ROOM);
	ch->setHit(1);
	return TRUE;
      case 1:
	ch->sendTo("As you step into the pool, your mind becomes clouded.\n\r");
	act("$n looks disorientated as $e steps into the pool.", TRUE, ch, NULL, NULL, TO_ROOM);
	ch->setMana(0);
	return TRUE;
      case 2:
	ch->sendTo("As you step into the pool, you feel your vision disappear.\n\r");
	act("$n looks around blindly as $e steps into the pool.", TRUE, ch, NULL, NULL, TO_ROOM);

        ch->rawBlind(50, 24 * Pulse::UPDATES_PER_MUDHOUR, SAVE_YES);
	return TRUE;
      case 3:
	ch->sendTo("As you step into the pool, you feel yourself magically moved.\n\r");
	act("$n magically disappears as soon as $e steps into the pool.", TRUE, ch, NULL, NULL, TO_ROOM);

        rc = ch->genericTeleport(SILENT_NO);

        if (IS_SET_DELETE(rc, DELETE_THIS))
          return DELETE_THIS;
	return TRUE;
      case 4:
	ch->sendTo("As you step into the pool, you feel totally refreshed!\n\r");
	act("$n looks totally refreshed as $e steps into the pool.", TRUE, ch, NULL, NULL, TO_ROOM);
	ch->setHit(ch->hitLimit());
	return TRUE;
      case 5:
	ch->sendTo("As you step into the pool, many thoughts rush into your head.\n\r");
	act("$n looks a little dizzy as $h steps into the pool.", TRUE, ch, NULL, NULL, TO_ROOM);
	ch->setMana(ch->manaLimit());
	return TRUE;
      case 6:
      case 7:
      case 8:
      case 9:
      case 10:
      default:
	return TRUE;
    }
  } else if (is_abbrev(arg, "cleansing")) {
    ch->sendTo("You slowly dip yourself into the pool of cleansing.\n\r");
    act("$n slowly dips $mself into the pool of cleansing.", TRUE, ch, NULL, NULL, TO_ROOM);
    return TRUE;
  }
  return FALSE;
}


int waterfallRoom(TBeing *, cmdTypeT cmd, const char *, TRoom *rp)
{
  TObj *to = NULL;
  TThing *t = NULL;
  bool found = false;

  if (cmd != CMD_GENERIC_PULSE)
    return FALSE;

  for(StuffIter it=rp->stuff.begin();it!=rp->stuff.end();){
    t=*(it++);
    if(!(to=dynamic_cast<TObj *>(t)))
      continue;
    if(obj_index[to->getItemIndex()].virt == Obj::RAINBOW_MIST) {
      found = true;
      break;
    }
  }
  if (Weather::getSunlight() != Weather::SUN_LIGHT ||
      Weather::getSky() != Weather::SKY_CLOUDLESS) {
    // code to remove rainbow
    if (!found || !to)
      return FALSE;
    act("<W>The sunlight no longer reaches the mist, and $p<W> fades from sight.<1>",
        TRUE, to, 0, 0, TO_ROOM);
    --(*to);
    delete to;

  } else {
    // code to place rainbow
    if (found || to)
      return FALSE;
    if (!(to = read_object(Obj::RAINBOW_MIST, VIRTUAL))) {
      vlogf(LOG_LOW, "Error loading rainbow mist object");
      return FALSE;
    }
    *rp += *to;
    act("<W>Suddenly, light from the sun strikes the mist, and $p<W> is formed.<1>",
	TRUE, to, 0, 0, TO_ROOM);


  }

  return TRUE;
}
*/<|MERGE_RESOLUTION|>--- conflicted
+++ resolved
@@ -1675,41 +1675,6 @@
 extern int emergency_room(TBeing *ch, cmdTypeT cmd, const char *arg, TRoom *rp);
 extern int SecretDoors(TBeing *ch, cmdTypeT cmd, const char *arg, TRoom *rp);
 
-<<<<<<< HEAD
-  TRoom *rp2 = NULL;
-  if(ch->in_room == 24643) {
-    rp2 = real_roomp(24674);
-  } else if(ch->in_room == 24674) {
-    rp2 = real_roomp(24643);
-  } else {
-    vlogf(LOG_PROC, format("collapsingTunnel unknown room %i") % ch->in_room);
-    return FALSE;
-  }
-
-  act("<k>Rubble<1> collapses <k>behind you, blocking the way you came.<1>", FALSE, ch, NULL, NULL, TO_CHAR);
-  int dam = ::number(21,40);
-  if(::number(0,100) > ch->plotStat(STAT_CURRENT, STAT_DEX, 0, 100, 50)) {
-    act("<k>You're hit by the falling rocks!  Ouch!<1>", FALSE, ch, NULL, NULL, TO_CHAR);
-  } else {
-    act("<k>You manage to dodge most of the falling rocks!  Whew.<1>", FALSE, ch, NULL, NULL, TO_CHAR);
-    dam -= 20;
-  }
-  
-  --(*ch);
-  *rp2 += *ch;
-
-  if (ch->reconcileDamage(ch, dam, TYPE_CRUSH) == -1) {
-    delete ch;
-    ch = NULL;
-  }
-
-
-  return TRUE;
-}
-
-int bogusRoomProc(TBeing *, cmdTypeT, const char *, TRoom *rp)
-=======
-
 int bogusRoomProc(TBeing *, cmdTypeT, const char *, TRoom *rp)
 {
   vlogf(LOG_PROC, format("WARNING: %s is running around with bogus spec proc #%d") %
@@ -1719,7 +1684,6 @@
 
 
 int TRoom::checkSpec(TBeing *ch, cmdTypeT cmd, const char *arg, TThing *)
->>>>>>> 50da2627
 {
   if (spec && spec <= NUM_ROOM_SPECIALS)
     return (roomSpecials[spec].proc)(ch, cmd, arg, this);
