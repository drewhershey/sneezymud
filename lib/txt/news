--- conflicted
+++ resolved
@@ -1,14 +1,12 @@
-<<<<<<< HEAD
-01-10-20 : First bit of Deikhan rework. Those who are well learned in advanced 
-           riding can now do new amazing feats. Super powererful things like
-           loot corpses and pen/yogi/med while on horseback.
-=======
 01-22-20 : Some Deikhan work here.
            - Lay Hands cooldown has been shortened and now heals more
            - Synostodweomer enabled and reimagined as a small hit point buff.
              It has a cooldown matching it's duration so can be maintained
              on one person.
->>>>>>> c1fce777
+             
+01-10-20 : First bit of Deikhan rework. Those who are well learned in advanced 
+           riding can now do new amazing feats. Super powererful things like
+           loot corpses and pen/yogi/med while on horseback.
 
 02-16-19 : Immunity to +1/+2/+3 no longer have any effect in the game. 
            Immunity to non-magic is still circumvented by magic weapons. Also,
